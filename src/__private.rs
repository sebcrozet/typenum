/*!
This module is for things that are conceptually private but that must be made public for
typenum to work correctly.

Unless you are working on typenum itself, **there is no need to view anything here**.

Certainly don't implement any of the traits here for anything.


Just look away.


Loooooooooooooooooooooooooooooooooook awaaaaaaaaaaaayyyyyyyyyyyyyyyyyyyyyyyyyyyyy...
 */

use std::marker::PhantomData;

// use ::{Sub};
use ::bit::{Bit, B1, B0};
use ::uint::{Unsigned, UInt, UTerm};

/// Convenience trait. Calls Invert -> TrimTrailingZeros -> Invert
pub trait Trim {
    type Output;
}

/// Gets rid of all zeros until it hits a one.

// ONLY IMPLEMENT FOR INVERTED NUMBERS!
pub trait TrimTrailingZeros {
    type Output;
}

/// Converts between standard numbers and inverted ones that have the most significant
/// digit on the outside.
pub trait Invert {
    type Output;
}
/// Doubly private! Called by invert to make the magic happen once its done the first step.
/// The Rhs is what we've got so far.
pub trait PrivateInvert<Rhs> {
    type Output;
}

pub trait PrivateSizeOf {
    type Output;
}

/// Terminating character for `InvertedUInt`s
pub struct InvertedUTerm;

/// Inverted UInt (has most significant digit on the outside)
pub struct InvertedUInt<IU: InvertedUnsigned, B: Bit> {
    _marker: PhantomData<(IU, B)>
}

/// Does the real anding for `UInt`s; `And` just calls this and then `Trim`.
pub trait PrivateAnd<Rhs = Self> {
    type Output;
}

/// Does the real xoring for `UInt`s; `Xor` just calls this and then `Trim`.
pub trait PrivateXor<Rhs = Self> {
    type Output;
}

/// Does the real subtraction for `UInt`s; `Sub` just calls this and then `Trim`.
pub trait PrivateSub<Rhs = Self> {
    type Output;
}

<<<<<<< HEAD
/// Used for addition of signed integers; C = P.cmp(N)
/// Assumes P = Self is positive and N is negative
/// where P and N are both passed as unsigned integers
pub trait PrivateIntegerAdd<C, N> {
=======
pub trait PrivatePow<Y, N> {
    type Output;
}

pub trait PrivateDiv<C, I, Q, Divisor> {
    type Output;
}

pub trait PrivateDivFirstStep<C, Divisor> {
    type Output;
}

/// Performs Shl on Lhs so that SizeOf(Lhs) = SizeOf(Rhs)
/// Fails if SizeOf(Lhs) > SizeOf(Rhs)
pub trait ShiftDiff<Rhs> {
    type Output;
}

/// Gives SizeOf(Lhs) - SizeOf(Rhs)
pub trait BitDiff<Rhs> {
>>>>>>> cdb59882
    type Output;
}

/// Inverted unsigned numbers
pub trait InvertedUnsigned {
    fn to_u64() -> u64;
}

impl InvertedUnsigned for InvertedUTerm {
    fn to_u64() -> u64 { 0 }
}

impl<IU: InvertedUnsigned, B: Bit> InvertedUnsigned for InvertedUInt<IU, B> {
    fn to_u64() -> u64 {
        B::to_u8() as u64 | IU::to_u64() << 1
    }
}

impl Invert for UTerm {
    type Output = InvertedUTerm;
}

impl<U: Unsigned, B: Bit> Invert for UInt<U, B>
    where U: PrivateInvert<InvertedUInt<InvertedUTerm, B>>
{
    type Output = <U as PrivateInvert<InvertedUInt<InvertedUTerm, B>>>::Output;
}


impl<IU: InvertedUnsigned> PrivateInvert<IU> for UTerm {
    type Output = IU;
}

impl<IU: InvertedUnsigned, U: Unsigned, B: Bit> PrivateInvert<IU> for UInt<U, B>
    where U: PrivateInvert<InvertedUInt<IU, B>>
{
    type Output = <U as PrivateInvert<InvertedUInt<IU, B>>>::Output;
}

#[test]
fn test_inversion() {
    type Test4 = <::uint::U4 as Invert>::Output;
    type Test5 = <::uint::U5 as Invert>::Output;
    type Test12 = <::uint::U12 as Invert>::Output;
    type Test16 = <::uint::U16 as Invert>::Output;

    assert_eq!(1, <Test4 as InvertedUnsigned>::to_u64());
    assert_eq!(5, <Test5 as InvertedUnsigned>::to_u64());
    assert_eq!(3, <Test12 as InvertedUnsigned>::to_u64());
    assert_eq!(1, <Test16 as InvertedUnsigned>::to_u64());
}

impl Invert for InvertedUTerm {
    type Output = UTerm;
}

impl<IU: InvertedUnsigned, B: Bit> Invert for InvertedUInt<IU, B>
    where IU: PrivateInvert<UInt<UTerm, B>>
{
    type Output = <IU as PrivateInvert<UInt<UTerm, B>>>::Output;
}

impl<U: Unsigned> PrivateInvert<U> for InvertedUTerm {
    type Output = U;
}

impl<U: Unsigned, IU: InvertedUnsigned, B: Bit> PrivateInvert<U> for InvertedUInt<IU, B>
    where IU: PrivateInvert<UInt<U, B>>
{
    type Output = <IU as PrivateInvert<UInt<U, B>>>::Output;
}

#[test]
fn test_double_inversion() {
    type Test4 = <<::uint::U4 as Invert>::Output as Invert>::Output;
    type Test5 = <<::uint::U5 as Invert>::Output as Invert>::Output;
    type Test12 = <<::uint::U12 as Invert>::Output as Invert>::Output;
    type Test16 = <<::uint::U16 as Invert>::Output as Invert>::Output;

    assert_eq!(4, <Test4 as Unsigned>::to_u64());
    assert_eq!(5, <Test5 as Unsigned>::to_u64());
    assert_eq!(12, <Test12 as Unsigned>::to_u64());
    assert_eq!(16, <Test16 as Unsigned>::to_u64());
}

impl TrimTrailingZeros for InvertedUTerm {
    type Output = InvertedUTerm;
}

impl<IU: InvertedUnsigned> TrimTrailingZeros for InvertedUInt<IU, B1> {
    type Output = Self;
}

impl<IU: InvertedUnsigned> TrimTrailingZeros for InvertedUInt<IU, B0>
    where IU: TrimTrailingZeros
{
    type Output = <IU as TrimTrailingZeros>::Output;
}

impl<U: Unsigned> Trim for U
    where U: Invert,
          <U as Invert>::Output: TrimTrailingZeros,
          <<U as Invert>::Output as TrimTrailingZeros>::Output: Invert
{
    type Output = <<<U as Invert>::Output as TrimTrailingZeros>::Output as Invert>::Output;
}

// Note: Trimming is tested when we do subtraction.

pub trait PrivateCmp<Rhs, SoFar> {
    type Output;
}<|MERGE_RESOLUTION|>--- conflicted
+++ resolved
@@ -69,12 +69,13 @@
     type Output;
 }
 
-<<<<<<< HEAD
 /// Used for addition of signed integers; C = P.cmp(N)
 /// Assumes P = Self is positive and N is negative
 /// where P and N are both passed as unsigned integers
 pub trait PrivateIntegerAdd<C, N> {
-=======
+    type Output;
+}
+
 pub trait PrivatePow<Y, N> {
     type Output;
 }
@@ -95,7 +96,6 @@
 
 /// Gives SizeOf(Lhs) - SizeOf(Rhs)
 pub trait BitDiff<Rhs> {
->>>>>>> cdb59882
     type Output;
 }
 
